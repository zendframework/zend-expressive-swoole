--- conflicted
+++ resolved
@@ -18,10 +18,7 @@
 use Swoole\Http\Server as SwooleHttpServer;
 use Swoole\Process as SwooleProcess;
 use Throwable;
-<<<<<<< HEAD
-=======
 use Zend\Console\Getopt;
->>>>>>> 1a46d3bd
 use Zend\Expressive\Swoole\Exception;
 use Zend\HttpHandlerRunner\Emitter\EmitterInterface;
 use Zend\HttpHandlerRunner\RequestHandlerRunner;
@@ -43,71 +40,6 @@
 {
     /**
      * Default static file extensions supported
-<<<<<<< HEAD
-     * @see https://developer.mozilla.org/en-US/docs/Web/HTTP/Basics_of_HTTP/MIME_types/Complete_list_of_MIME_types
-     */
-    public const DEFAULT_STATIC_EXTS = [
-        '7z'    => 'application/x-7z-compressed',
-        'aac'   => 'audio/aac',
-        'arc'   => 'application/octet-stream',
-        'avi'   => 'video/x-msvideo',
-        'azw'   => 'application/vnd.amazon.ebook',
-        'bin'   => 'application/octet-stream',
-        'bmp'   => 'image/bmp',
-        'bz'    => 'application/x-bzip',
-        'bz2'   => 'application/x-bzip2',
-        'css'   => 'text/css',
-        'csv'   => 'text/csv',
-        'doc'   => 'application/msword',
-        'docx'  => 'application/vnd.openxmlformats-officedocument.wordprocessingml.document',
-        'eot'   => 'application/vnd.ms-fontobject',
-        'epub'  => 'application/epub+zip',
-        'es'    => 'application/ecmascript',
-        'gif'   => 'image/gif',
-        'htm'   => 'text/html',
-        'html'  => 'text/html',
-        'ico'   => 'image/x-icon',
-        'jpg'   => 'image/jpg',
-        'jpeg'  => 'image/jpg',
-        'js'    => 'text/javascript',
-        'json'  => 'application/json',
-        'mp4'   => 'video/mp4',
-        'mpeg'  => 'video/mpeg',
-        'odp'   => 'application/vnd.oasis.opendocument.presentation',
-        'ods'   => 'application/vnd.oasis.opendocument.spreadsheet',
-        'odt'   => 'application/vnd.oasis.opendocument.text',
-        'oga'   => 'audio/ogg',
-        'ogv'   => 'video/ogg',
-        'ogx'   => 'application/ogg',
-        'otf'   => 'font/otf',
-        'pdf'   => 'application/pdf',
-        'png'   => 'image/png',
-        'ppt'   => 'application/vnd.ms-powerpoint',
-        'pptx'  => 'application/vnd.openxmlformats-officedocument.presentationml.presentation',
-        'rar'   => 'application/x-rar-compressed',
-        'rtf'   => 'application/rtf',
-        'svg'   => 'image/svg+xml',
-        'swf'   => 'application/x-shockwave-flash',
-        'tar'   => 'application/x-tar',
-        'tif'   => 'image/tiff',
-        'tiff'  => 'image/tiff',
-        'ts'    => 'application/typescript',
-        'ttf'   => 'font/ttf',
-        'txt'   => 'text/plain',
-        'wav'   => 'audio/wav',
-        'weba'  => 'audio/webm',
-        'webm'  => 'video/webm',
-        'webp'  => 'image/webp',
-        'woff'  => 'font/woff',
-        'woff2' => 'font/woff2',
-        'xhtml' => 'application/xhtml+xml',
-        'xls'   => 'application/vnd.ms-excel',
-        'xlsx'  => 'application/vnd.openxmlformats-officedocument.spreadsheetml.sheet',
-        'xml'   => 'application/xml',
-        'xul'   => 'application/vnd.mozilla.xul+xml',
-        'zip'   => 'application/zip',
-    ];
-=======
      *
      * @see https://developer.mozilla.org/en-US/docs/Web/HTTP/Basics_of_HTTP/MIME_types/Complete_list_of_MIME_types
      */
@@ -173,7 +105,6 @@
             'xul' => 'application/vnd.mozilla.xul+xml',
             'zip' => 'application/zip',
         ];
->>>>>>> 1a46d3bd
 
     /**
      * @var array
@@ -205,8 +136,6 @@
     private $logger;
 
     /**
-<<<<<<< HEAD
-=======
      * @var \Zend\Expressive\Swoole\PidManager
      */
     private $pidManager;
@@ -217,7 +146,6 @@
     private $server;
 
     /**
->>>>>>> 1a46d3bd
      * A factory capable of generating an error response in the scenario that
      * the $serverRequestFactory raises an exception during generation of the
      * request instance.
@@ -240,29 +168,14 @@
      * @throws Exception\InvalidConfigException if the configured or default
      *     document root does not exist.
      */
-<<<<<<< HEAD
-    private $swooleHttpServer;
-
-    /**
-     * @throws Exception\InvalidConfigException if the configured or default
-     *     document root does not exist.
-     */
-=======
->>>>>>> 1a46d3bd
     public function __construct(
         RequestHandlerInterface $handler,
         callable $serverRequestFactory,
         callable $serverRequestErrorResponseGenerator,
-<<<<<<< HEAD
-        SwooleHttpServer $swooleHttpServer,
-        array $config,
-        LoggerInterface $logger = null
-=======
         Server $server,
         array $config,
         LoggerInterface $logger = null,
         PidManager $pidManager
->>>>>>> 1a46d3bd
     ) {
         $this->handler = $handler;
 
@@ -284,29 +197,14 @@
             throw new Exception\InvalidConfigException(sprintf('The document_root %s does not exist. Please check your configuration.', $this->docRoot));
         }
 
-<<<<<<< HEAD
-        $this->swooleHttpServer = $swooleHttpServer;
-
-        $this->allowedStatic = $config['static_files'] ?? self::DEFAULT_STATIC_EXTS;
-        $this->docRoot = $config['options']['document_root'] ?? getcwd() . '/public';
-        if (! file_exists($this->docRoot)) {
-            throw new Exception\InvalidConfigException(sprintf(
-                'The document_root %s does not exist. Please check your configuration.',
-                $this->docRoot
-            ));
-        }
-
-        $this->logger = $logger ?: new StdoutLogger();
-=======
         $this->logger = $logger ? : new StdoutLogger();
         $this->pidManager = $pidManager;
->>>>>>> 1a46d3bd
     }
 
     /**
      * Run the application
      */
-    public function run(): void
+    public function run() : void
     {
         $opts = new Getopt([
             'daemonize|d'  => 'daemonize the swoole server process',
@@ -345,56 +243,6 @@
      */
     public function stopServer()
     {
-<<<<<<< HEAD
-        $this->swooleHttpServer->on('start', [$this, 'onStart']);
-        $this->swooleHttpServer->on('request', [$this, 'onRequest']);
-        $this->swooleHttpServer->start();
-    }
-
-    /**
-     * On start event for swoole http server
-     */
-    public function onStart(SwooleHttpServer $server) : void
-    {
-        $this->logger->info('Swoole is running at {host}:{port}', [
-            'host' => $server->host,
-            'port' => $server->port,
-        ]);
-    }
-
-    /**
-     * On HTTP request event for swoole http server
-     */
-    public function onRequest(
-        SwooleHttpRequest $request,
-        SwooleHttpResponse $response
-    ) {
-        $this->logger->info('{ts} - {remote_addr} - {request_method} {request_uri}', [
-            'ts'             => date('Y-m-d H:i:sO', time()),
-            'remote_addr'    => $request->server['remote_addr'],
-            'request_method' => $request->server['request_method'],
-            'request_uri'    => $request->server['request_uri']
-        ]);
-
-        if ($this->getStaticResource($request, $response)) {
-            return;
-        }
-
-        $emitter = new SwooleEmitter($response);
-
-        try {
-            $psr7Request = ($this->serverRequestFactory)($request);
-        } catch (Throwable $e) {
-            // Error in generating the request
-            $this->emitMarshalServerRequestException($emitter, $e);
-            return;
-        }
-
-        $emitter->emit($this->handler->handle($psr7Request));
-    }
-
-    /**
-=======
         if (! $this->isRunning()) {
             $this->logger->info('Server is not running yet');
             return;
@@ -424,14 +272,14 @@
     /**
      * Is swoole server running ?
      */
-    public function isRunning(): bool
+    public function isRunning() : bool
     {
         [$masterPid, $managerPid] = $this->pidManager->read();
         if ($managerPid) {
             // Swoole process mode
             return $masterPid && $managerPid && SwooleProcess::kill((int)$managerPid, 0);
         } else {
-            // Swoole Base mode, no manager process
+            // Swoole base mode, no manager process
             return $masterPid && SwooleProcess::kill((int)$masterPid, 0);
         }
     }
@@ -439,7 +287,7 @@
     /**
      * On start event for swoole http server
      */
-    public function onStart(SwooleHttpServer $server): void
+    public function onStart(SwooleHttpServer $server) : void
     {
         $this->pidManager->write($server->master_pid, $server->manager_pid);
         $this->logger->info('Swoole is running at {host}:{port}', [
@@ -480,13 +328,12 @@
     }
 
     /**
->>>>>>> 1a46d3bd
      * Emit marshal server request exception
      */
     private function emitMarshalServerRequestException(
         EmitterInterface $emitter,
         Throwable $exception
-    ): void {
+    ) : void {
         $response = ($this->serverRequestErrorResponseGenerator)($exception);
         $emitter->emit($response);
     }
@@ -497,17 +344,9 @@
     private function getStaticResource(
         SwooleHttpRequest $request,
         SwooleHttpResponse $response
-<<<<<<< HEAD
-    ) : bool {
-        $staticFile = $this->docRoot . $request->server['request_uri'];
-        if (! isset($this->cacheTypeFile[$staticFile])
-            && ! $this->cacheFile($staticFile)
-        ) {
-=======
     ): bool {
         $staticFile = $this->docRoot . $request->server['request_uri'];
         if (! isset($this->cacheTypeFile[$staticFile]) && ! $this->cacheFile($staticFile)) {
->>>>>>> 1a46d3bd
             return false;
         }
 
@@ -519,11 +358,7 @@
     /**
      * Attempt to cache a static file resource.
      */
-<<<<<<< HEAD
     private function cacheFile(string $fileName) : bool
-=======
-    private function cacheFile(string $fileName): bool
->>>>>>> 1a46d3bd
     {
         $type = pathinfo($fileName, PATHINFO_EXTENSION);
         if (! isset($this->allowedStatic[$type])) {
