# Changelog

All notable changes to this project will be documented in this file, in reverse chronological order by release.

<<<<<<< HEAD
## 2.5.0 - TBD
=======
## 2.4.2 - TBD
>>>>>>> c1f812df

### Added

- Nothing.

### Changed

- Nothing.

### Deprecated

- Nothing.

### Removed

- Nothing.

### Fixed

- Nothing.

## 2.4.1 - 2019-11-13

### Added

- Nothing.

### Changed

- Nothing.

### Deprecated

- Nothing.

### Removed

- Nothing.

### Fixed

- [#67](https://github.com/zendframework/zend-expressive-swoole/pull/67) fixes the `HttpServerFactory` to properly support Swoole coroutines.

## 2.4.0 - 2019-03-05

### Added

- [#64](https://github.com/zendframework/zend-expressive-swoole/pull/64) updates the hot reloading feature so that it logs messages using the same
  logger configured for access logging.

### Changed

- Nothing.

### Deprecated

- Nothing.

### Removed

- Nothing.

### Fixed

- Nothing.

## 2.3.0 - 2019-02-07

### Added

- [#60](https://github.com/zendframework/zend-expressive-swoole/pull/60) adds a new configuration, `zend-expressive-swoole.hot-code-reload`.
  Configuring hot-code-reload allows the Swoole HTTP server to monitor for
  changes in included PHP files, and reload accordingly.

### Changed

- Nothing.

### Deprecated

- Nothing.

### Removed

- Nothing.

### Fixed

- Nothing.

## 2.2.1 - 2019-02-07

### Added

- [#56](https://github.com/zendframework/zend-expressive-swoole/pull/56) adds support for PHP 7.3.

### Changed

- Nothing.

### Deprecated

- Nothing.

### Removed

- Nothing.

### Fixed

- Nothing.

## 2.2.0 - 2018-12-03

### Added

- [#55](https://github.com/zendframework/zend-expressive-swoole/pull/55) adds a new configuration key, `zend-expressive-swoole.swoole-http-server.logger.logger-name`.
  It allows a custom service name which resolves to a `Psr\Log\LoggerInterface`
  instance to be provided, in order to be wrapped in the
  `Zend\Expressive\Swoole\Log\Psr3AccessLogDecorator`:

  ```php
  return [
      'zend-expressive-swoole' => [
          'swoole-http-server' => [
              'logger' => [
                  'logger-name' => 'my_logger',
              ],
          ],
      ],
  ];
  ```

### Changed

- Nothing.

### Deprecated

- Nothing.

### Removed

- Nothing.

### Fixed

- Nothing.

## 2.1.0 - 2018-11-28

### Added

- [#54](https://github.com/zendframework/zend-expressive-swoole/pull/54) adds a new configuration key, `zend-expressive-swoole.swoole-http-server.process-name`.
  This value will be used as a prefix for the process name of all processes
  created by the `Swoole\Http\Server` instance, including the master process,
  worker processes, and all task worker processes. The value defaults to
  `expressive`. As an example:

  ```php
  return [
      'zend-expressive-swoole' => [
          'swoole-http-server' => [
              'process-name' => 'myapp',
          ],
      ],
  ];
  ```

- [#50](https://github.com/zendframework/zend-expressive-swoole/pull/50) adds a new configuration flag for toggling serving of static files:
  `zend-expressive-swoole.swoole-http-server.static-files.enable`. The flag is
  enabled by default; set it to boolean `false` to disable static file serving:

  ```php
  return [
      'zend-expressive-swoole' => [
          'swoole-http-server' => [
              'static-files' => [
                  'enable' => false,
              ],
          ],
      ],
  ];
  ```

### Changed

- Nothing.

### Deprecated

- Nothing.

### Removed

- Nothing.

### Fixed

- Nothing.

## 2.0.1 - 2018-11-28

### Added

- Nothing.

### Changed

- Nothing.

### Deprecated

- Nothing.

### Removed

- Nothing.

### Fixed

- [#48](https://github.com/zendframework/zend-expressive-swoole/pull/48) adds a `shutdown` handler to the Swoole HTTP server that clears the PID
  manager, ensuring the PID file is cleared.

- [#52](https://github.com/zendframework/zend-expressive-swoole/pull/52) fixes an error thrown by the `start` command when using this component in
  configuration-driven expressive applications, due to the fact that the command
  always tried to require the `config/pipeline.php` and `config/routes.php`
  files.

## 2.0.0 - 2018-11-15

### Added

- [#46](https://github.com/zendframework/zend-expressive-swoole/pull/46) adds a new command for the command line tooling, `status`; the command
  simply tells you if the server is running or not.

- [#43](https://github.com/zendframework/zend-expressive-swoole/pull/43) adds the class `Zend\Expressive\Swoole\WhoopsPrettyPageHandlerDelegator`,
  and registers it to the service `Zend\Expressive\WhoopsPageHandler`. The
  delegator calls `handleUnconditionally()` on the handler in order to ensure it
  will operate under the CLI SAPI that Swoole runs under.

- [#40](https://github.com/zendframework/zend-expressive-swoole/pull/40) adds the class `Zend\Expressive\Swoole\HttpServerFactory`, which
  generates a `Swoole\Http\Server` instance based on provided configuration; it
  replaces the former `Zend\Expressive\Swoole\ServerFactory` (as well as the
  factory for that class). The new factory class is now registered as a factory
  for the `Swoole\Http\Server` class, which allows users to further configure
  the Swoole server instance via delegators, specifically for the purpose of
  [enabling async task workers](https://docs.zendframework.com/zend-expressive-swoole/v2/async-tasks/).

### Changed

- [#46](https://github.com/zendframework/zend-expressive-swoole/pull/46) moves the command line utilities for controlling the web server out of
  the application runner, and into a new vendor binary, `zend-expressive-swoole`
  (called via `./vendor/bin/zend-expressive-swoole`). This change was required
  to allow us to expose the `Swoole\Http\Server` instance as a service, and has
  the added benefit that `reload` operations now will fully stop and start the
  server, allowing it to pick up configuration and code changes. **You will need
  to update any deployment scripts to use the new vendor binary.**

- [#40](https://github.com/zendframework/zend-expressive-swoole/pull/40) changes how you configure Swoole's coroutine support. Previously, you
  would toggle the configuration flag `zend-expressive-swoole.swoole-http-server.options.enable_coroutine`;
  you should now use the flag `zend-expressive-swoole.enable_coroutine`. The
  original flag still exists, but is now used to toggle coroutine support in the
  `Swoole\Http\Server` instance specifically.

- [#42](https://github.com/zendframework/zend-expressive-swoole/pull/42) adds a discrete factory service for the `SwooleRequestHandlerRunner`, and now aliases
  `Zend\HttpHandlerRunner\RequestHandlerRunner` to that service.

### Deprecated

- Nothing.

### Removed

- [#40](https://github.com/zendframework/zend-expressive-swoole/pull/40) removes the `Zend\Expressive\Swoole\ServerFactory` and
  `ServerFactoryFactory` classes, as well as the `Zend\Expressive\Swoole\ServerFactory` 
  service. Users should instead reference the `Swoole\Http\Server` service,
  which is now registered via the `Zend\Expressive\Swoole\HttpServerFactory`
  factory, detailed in the "Added" section above.

### Fixed

- Nothing.

## 1.0.2 - 2018-11-13

### Added

- Nothing.

### Changed

- Nothing.

### Deprecated

- Nothing.

### Removed

- Nothing.

### Fixed

- [#45](https://github.com/zendframework/zend-expressive-swoole/pull/45) provides a patch that ensures that SSL support can be enabled when
  creating the `Swoole\Http\Server` instance. SSL support requires not just the
  SSL certificate and private key, but also providing a protocol of either
  `SWOOLE_SOCK_TCP | SWOOLE_SSL` or `SWOOLE_SOCK_TCP6 | SWOOLE_SSL`.
  Previously, the union types would raise an exception during instantiation.

## 1.0.1 - 2018-11-08

### Added

- Nothing.

### Changed

- Nothing.

### Deprecated

- Nothing.

### Removed

- Nothing.

### Fixed

- [#41](https://github.com/zendframework/zend-expressive-swoole/pull/41) fixes an issue that occurs when the HTTP request body is empty.
  `Swoole\Http\Request::rawcontent()` returns `false` in such situations, when a
  string is expected. `Zend\Expressive\Swoole\SwooleStream` now detects this and
  casts to an empty string.

## 1.0.0 - 2018-10-02

### Added

- [#38](https://github.com/zendframework/zend-expressive-swoole/pull/38) adds documentation covering potential issues when using a long-running
  server such as Swoole, as well as how to avoid them.

- [#38](https://github.com/zendframework/zend-expressive-swoole/pull/38) adds documentation covering how to use Monolog as a PSR-3 logger for the
  Swoole server.

- [#38](https://github.com/zendframework/zend-expressive-swoole/pull/38) adds a default value of 1024 for the `max_conn` Swoole HTTP server option.
  By default, Swoole uses the value of `ulimit -n` on the system; however, in
  containers and virtualized environments, this value often reports far higher
  than the host system can allow, which can lead to resource problems and
  termination of the server. Setting a default ensures the component can work
  out-of-the-box for most situations. Users should consult their host machine
  specifications and set an appropriate value in production.

### Changed

- [#38](https://github.com/zendframework/zend-expressive-swoole/pull/38) versions the documentation, moving all URLS below the `/v1/` subpath.
  Redirects from the original pages to the new ones were also added.

### Deprecated

- Nothing.

### Removed

- Nothing.

### Fixed

- Nothing.

## 0.2.4 - 2018-10-02

### Added

- [#37](https://github.com/zendframework/zend-expressive-swoole/pull/37) adds support for zendframework/zend-diactoros 2.0.0. You may use either
  a 1.Y or 2.Y version of that library with Expressive applications.

### Changed

- Nothing.

### Deprecated

- Nothing.

### Removed

- Nothing.

### Fixed

- [#36](https://github.com/zendframework/zend-expressive-swoole/pull/36) fixes the call to `emitMarshalServerRequestException()` to ensure the
  request is passed to it.

## 0.2.3 - 2018-09-27

### Added

- Nothing.

### Changed

- Nothing.

### Deprecated

- Nothing.

### Removed

- Nothing.

### Fixed

- [#35](https://github.com/zendframework/zend-expressive-swoole/pull/35) fixes logging when unable to marshal a server request.

## 0.2.2 - 2018-09-05

### Added

- [#28](https://github.com/zendframework/zend-expressive-swoole/pull/28) adds a new option, `zend-expressive-swoole.swoole-http-server.options.enable_coroutine`.
  The option is only relevant for Swoole 4.1 and up. When enabled, this option
  will turn on coroutine support, which essentially wraps most blocking I/O
  operations (including PDO, Mysqli, Redis, SOAP, `stream_socket_client`,
  `fsockopen`, and `file_get_contents` with URIs) into coroutines, allowing
  workers to handle additional requests while waiting for the operations to
  complete.

### Changed

- Nothing.

### Deprecated

- Nothing.

### Removed

- Nothing.

### Fixed

- Nothing.

## 0.2.1 - 2018-09-04

### Added

- Nothing.

### Changed

- Nothing.

### Deprecated

- Nothing.

### Removed

- Nothing.

### Fixed

- [#30](https://github.com/zendframework/zend-expressive-swoole/pull/30) fixes how the `Content-Length` header is passed to the Swoole response, ensuring we cast the value to a string.

## 0.2.0 - 2018-08-30

### Added

- [#26](https://github.com/zendframework/zend-expressive-swoole/pull/26) adds comprehensive access logging capabilities via a new subnamespace,
  `Zend\Expressive\Swoole\Log`. Capabilities include support (most) of the
  Apache log format placeholders (as well as the standard formats used by Apache
  and Debian), and the ability to provide your own formatting mechanisms. Please
  see the [logging documentation](https://docs.zendframework.com/zend-expressive-swoole/logging/)
  for more information.

- [#20](https://github.com/zendframework/zend-expressive-swoole/pull/20) adds a new interface, `Zend\Expressive\Swoole\StaticResourceHandlerInterface`,
  and default implementation `Zend\Expressive\Swoole\StaticResourceHandler`,
  used to determine if a request is for a static file, and then to serve it; the
  `SwooleRequestHandlerRunner` composes an instance now for providing static
  resource serving capabilities.

  The default implementation uses custom middleware to allow providing common
  features such as HTTP client-side caching headers, handling `OPTIONS`
  requests, etc. Full capabilities include:

  - Filtering by allowed extensions.
  - Emitting `405` statuses for unsupported HTTP methods.
  - Handling `OPTIONS` requests.
  - Handling `HEAD` requests.
  - Providing gzip/deflate compression of response content.
  - Selectively emitting `Cache-Control` headers.
  - Selectively emitting `Last-Modified` headers.
  - Selectively emitting `ETag` headers.

  Please see the [static resource documentation](https://docs.zendframework.com/zend-expressive-swoole/static-resources/)
  for more information.

- [#11](https://github.com/zendframework/zend-expressive-swoole/pull/11), [#18](https://github.com/zendframework/zend-expressive-swoole/pull/18), and [#22](https://github.com/zendframework/zend-expressive-swoole/pull/22) add the following console actions and options to
  interact with the server via `public/index.php`:
  - `start` will start the server; it may be omitted, as this is the default action.
    - `--dameonize|-d` tells the server to daemonize itself when `start` is called.
    - `--num_workers|w` tells the server how many workers to spawn when starting (defaults to 4).
  - `stop` will stop the server.
  - `reload` reloads all worker processes, but only when the zend-expressive-swoole.swoole-http-server.mode
    configuration value is set to `SWOOLE_PROCESS`.

### Changed

- [#21](https://github.com/zendframework/zend-expressive-swoole/pull/21) renames `RequestHandlerSwooleRunner` (and its related factory) to `SwooleRequestHandlerRunner`.

- [#20](https://github.com/zendframework/zend-expressive-swoole/pull/20) and [#26](https://github.com/zendframework/zend-expressive-swoole/pull/26) modify the collaborators and thus constructor arguments
  expected by the `SwooleRequestHandlerRunner`. The constructor now has the
  following signature:

  ```php
  public function __construct(
      Psr\Http\Server\RequestHandlerInterface $handler,
      callable $serverRequestFactory,
      callable $serverRequestErrorResponseGenerator,
      Zend\Expressive\Swoole\PidManager $pidManager,
      Zend\Expressive\Swoole\ServerFactory $serverFactory,
      Zend\Expressive\Swoole\StaticResourceHandlerInterface $staticResourceHandler = null,
      Zend\Expressive\Swoole\Log\AccessLogInterface $logger = null
  ) {
  ```

  If you were manually creating an instance, or had provided your own factory,
  you will need to update your code.

### Deprecated

- Nothing.

### Removed

- Nothing.

### Fixed

- Nothing.

## 0.1.1 - 2018-08-14

### Added

- [#5](https://github.com/zendframework/zend-expressive-swoole/pull/5) adds the ability to serve static file resources from your
  configured document root. For information on the default capabilities, as well
  as how to configure the functionality, please see
  https://docs.zendframework.com/zend-expressive-swoole/intro/#serving-static-files.

### Changed

- [#9](https://github.com/zendframework/zend-expressive-swoole/pull/9) modifies how the `RequestHandlerSwooleRunner` provides logging
  output.  Previously, it used `printf()` directly. Now it uses a [PSR-3
  logger](https://www.php-fig.org/psr/psr-3/) instance, defaulting to an
  internal implementation that writes to STDOUT. The logger may be provided
  during instantiation, or via the `Psr\Log\LoggerInterface` service.

### Deprecated

- Nothing.

### Removed

- Nothing.

### Fixed

- [#7](https://github.com/zendframework/zend-expressive-swoole/pull/7) fixes how cookies are emitted by the Swoole HTTP server. We now
  use the server `cookie()` method to set cookies, ensuring that multiple
  cookies are not squashed into a single `Set-Cookie` header.

## 0.1.0 - 2018-07-10

### Added

- Everything.

### Changed

- Nothing.

### Deprecated

- Nothing.

### Removed

- Nothing.

### Fixed

- Nothing.<|MERGE_RESOLUTION|>--- conflicted
+++ resolved
@@ -2,11 +2,29 @@
 
 All notable changes to this project will be documented in this file, in reverse chronological order by release.
 
-<<<<<<< HEAD
 ## 2.5.0 - TBD
-=======
+
+### Added
+
+- Nothing.
+
+### Changed
+
+- Nothing.
+
+### Deprecated
+
+- Nothing.
+
+### Removed
+
+- Nothing.
+
+### Fixed
+
+- Nothing.
+
 ## 2.4.2 - TBD
->>>>>>> c1f812df
 
 ### Added
 
