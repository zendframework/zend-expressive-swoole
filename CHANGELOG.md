--- conflicted
+++ resolved
@@ -2,7 +2,6 @@
 
 All notable changes to this project will be documented in this file, in reverse chronological order by release.
 
-<<<<<<< HEAD
 ## 2.5.0 - TBD
 
 ### Added
@@ -25,10 +24,7 @@
 
 - Nothing.
 
-## 2.4.1 - TBD
-=======
 ## 2.4.1 - 2019-11-13
->>>>>>> 21f575f2
 
 ### Added
 
